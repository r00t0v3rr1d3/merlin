// Merlin is a post-exploitation command and control framework.
// This file is part of Merlin.
// Copyright (C) 2019  Russel Van Tuyl

// Merlin is free software: you can redistribute it and/or modify
// it under the terms of the GNU General Public License as published by
// the Free Software Foundation, either version 3 of the License, or
// any later version.

// Merlin is distributed in the hope that it will be useful,
// but WITHOUT ANY WARRANTY; without even the implied warranty of
// MERCHANTABILITY or FITNESS FOR A PARTICULAR PURPOSE.  See the
// GNU General Public License for more details.

// You should have received a copy of the GNU General Public License
// along with Merlin.  If not, see <http://www.gnu.org/licenses/>.

package merlin

// Version is a constant variable containing the version number for the Merlin package
<<<<<<< HEAD
const Version = "0.7.1.BETA"
=======
const Version = "0.8.0.BETA"
>>>>>>> 592167ac

// Build is the unique number based off the git commit in which it is compiled against
var Build = "nonRelease"<|MERGE_RESOLUTION|>--- conflicted
+++ resolved
@@ -18,11 +18,7 @@
 package merlin
 
 // Version is a constant variable containing the version number for the Merlin package
-<<<<<<< HEAD
-const Version = "0.7.1.BETA"
-=======
 const Version = "0.8.0.BETA"
->>>>>>> 592167ac
 
 // Build is the unique number based off the git commit in which it is compiled against
 var Build = "nonRelease"