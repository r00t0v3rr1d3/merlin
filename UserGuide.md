# Gandalf User Guide 

## New Commands
* `ifconfig`/`ipconfig`: Prints host network adapter information. Windows hosts use API calls to get extra info (e.g. DHCP)


<<<<<<< HEAD
## Changes from stock Merlin
* Baby-proofed the server - Ctrl-C and DEL key won't exit the server without a confirmation prompt
* JWT verification tweaked to allow for clock skew between agent and server
* Removed ability to run arbitrary commands from the server
=======
## Changes from stock merlin
* Baby-proffed the server - Ctrl-C and DEL key won't exit the server without a confirmation prompt
* JWT verification tweaked to allow for clock skew between agent and server
* Agent `info` command will now list the executable name
>>>>>>> cbf87542
<|MERGE_RESOLUTION|>--- conflicted
+++ resolved
@@ -4,14 +4,8 @@
 * `ifconfig`/`ipconfig`: Prints host network adapter information. Windows hosts use API calls to get extra info (e.g. DHCP)
 
 
-<<<<<<< HEAD
 ## Changes from stock Merlin
 * Baby-proofed the server - Ctrl-C and DEL key won't exit the server without a confirmation prompt
 * JWT verification tweaked to allow for clock skew between agent and server
 * Removed ability to run arbitrary commands from the server
-=======
-## Changes from stock merlin
-* Baby-proffed the server - Ctrl-C and DEL key won't exit the server without a confirmation prompt
-* JWT verification tweaked to allow for clock skew between agent and server
-* Agent `info` command will now list the executable name
->>>>>>> cbf87542
+* Agent `info` command will now list the executable name