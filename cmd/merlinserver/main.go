// Merlin is a post-exploitation command and control framework.
// This file is part of Merlin.
// Copyright (C) 2019  Russel Van Tuyl

// Merlin is free software: you can redistribute it and/or modify
// it under the terms of the GNU General Public License as published by
// the Free Software Foundation, either version 3 of the License, or
// any later version.

// Merlin is distributed in the hope that it will be useful,
// but WITHOUT ANY WARRANTY; without even the implied warranty of
// MERCHANTABILITY or FITNESS FOR A PARTICULAR PURPOSE.  See the
// GNU General Public License for more details.

// You should have received a copy of the GNU General Public License
// along with Merlin.  If not, see <http://www.gnu.org/licenses/>.

package main

import (
	// Standard
	"flag"
	"os"

	// 3rd Party
	"github.com/fatih/color"

	// Merlin
	merlin "github.com/Ne0nd0g/merlin/pkg"
	"github.com/Ne0nd0g/merlin/pkg/banner"
	"github.com/Ne0nd0g/merlin/pkg/cli"
	"github.com/Ne0nd0g/merlin/pkg/logging"
	"github.com/Ne0nd0g/merlin/pkg/pwnboard"
)

// Global Variables
var build = "nonRelease"

func main() {
	logging.Server("Starting Gandalf Server version " + merlin.Version + " build " + merlin.Build)

	flag.Usage = func() {
		color.White("#################################################")
		color.White("#\t\tGANDALF SERVER\t\t\t#")
		color.White("#################################################")
		color.White("Version: " + merlin.Version)
		color.White("Build: " + build)
		color.White("Codename: Gandalf")
		color.Yellow("Gandalf Server does not take any command line arguments")
		flag.PrintDefaults()
		os.Exit(0)
	}
	ip := flag.String("pwn", "", "The IP address / hostname of pwnboard server")

	flag.Parse()

	color.White(banner.MerlinBanner2)
	color.White("\t\t   Version: %s", merlin.Version)
	color.White("\t\t   Build: %s", build)
	color.White("\t\t   Codename: Gandalf")

	if *ip != "" {
		go pwnboard.Updateserver(*ip)
	}

<<<<<<< HEAD

=======
>>>>>>> 2992c6d2
	// Start Merlin Command Line Interface
	cli.Shell()
}<|MERGE_RESOLUTION|>--- conflicted
+++ resolved
@@ -62,11 +62,7 @@
 	if *ip != "" {
 		go pwnboard.Updateserver(*ip)
 	}
-
-<<<<<<< HEAD
-
-=======
->>>>>>> 2992c6d2
+  
 	// Start Merlin Command Line Interface
 	cli.Shell()
 }